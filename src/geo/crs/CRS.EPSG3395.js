import {Earth} from './CRS.Earth';
import {Mercator} from '../projection/Projection.Mercator';
import {Transformation} from '../../geometry/Transformation';
import * as Util from '../../core/Util';

/*
 * @namespace CRS
 * @crs L.CRS.EPSG3395
 *
 * Rarely used by some commercial tile providers. Uses Elliptical Mercator projection.
 */
export var EPSG3395 = Util.extend({}, Earth, {
	code: 'EPSG:3395',
	projection: Mercator,

	transformation: (function () {
<<<<<<< HEAD
		var scale = 0.5 / (Math.PI * Mercator.R);
		return new Transformation(scale, 0.5, -scale, 0.5);
=======
		var scale = 0.5 / (Math.PI * L.Projection.Mercator.R);
		return L.transformation(scale, 0.5, -scale, 0.5);
>>>>>>> 3ac37c29
	}())
});
<|MERGE_RESOLUTION|>--- conflicted
+++ resolved
@@ -1,25 +1,20 @@
-import {Earth} from './CRS.Earth';
-import {Mercator} from '../projection/Projection.Mercator';
-import {Transformation} from '../../geometry/Transformation';
-import * as Util from '../../core/Util';
-
-/*
- * @namespace CRS
- * @crs L.CRS.EPSG3395
- *
- * Rarely used by some commercial tile providers. Uses Elliptical Mercator projection.
- */
-export var EPSG3395 = Util.extend({}, Earth, {
-	code: 'EPSG:3395',
-	projection: Mercator,
-
-	transformation: (function () {
-<<<<<<< HEAD
-		var scale = 0.5 / (Math.PI * Mercator.R);
-		return new Transformation(scale, 0.5, -scale, 0.5);
-=======
-		var scale = 0.5 / (Math.PI * L.Projection.Mercator.R);
-		return L.transformation(scale, 0.5, -scale, 0.5);
->>>>>>> 3ac37c29
-	}())
-});
+import {Earth} from './CRS.Earth';
+import {Mercator} from '../projection/Projection.Mercator';
+import {toTransformation} from '../../geometry/Transformation';
+import * as Util from '../../core/Util';
+
+/*
+ * @namespace CRS
+ * @crs L.CRS.EPSG3395
+ *
+ * Rarely used by some commercial tile providers. Uses Elliptical Mercator projection.
+ */
+export var EPSG3395 = Util.extend({}, Earth, {
+	code: 'EPSG:3395',
+	projection: Mercator,
+
+	transformation: (function () {
+		var scale = 0.5 / (Math.PI * Mercator.R);
+		return new Transformation(scale, 0.5, -scale, 0.5);
+	}())
+});