--- conflicted
+++ resolved
@@ -1,32 +1,27 @@
-import {Earth} from './CRS.Earth';
-import {SphericalMercator} from '../projection/Projection.SphericalMercator';
-import {Transformation} from '../../geometry/Transformation';
-import * as Util from '../../core/Util';
-
-/*
- * @namespace CRS
- * @crs L.CRS.EPSG3857
- *
- * The most common CRS for online maps, used by almost all free and commercial
- * tile providers. Uses Spherical Mercator projection. Set in by default in
- * Map's `crs` option.
- */
-
-export var EPSG3857 = Util.extend({}, Earth, {
-	code: 'EPSG:3857',
-	projection: SphericalMercator,
-
-	transformation: (function () {
-<<<<<<< HEAD
-		var scale = 0.5 / (Math.PI * SphericalMercator.R);
-		return new Transformation(scale, 0.5, -scale, 0.5);
-=======
-		var scale = 0.5 / (Math.PI * L.Projection.SphericalMercator.R);
-		return L.transformation(scale, 0.5, -scale, 0.5);
->>>>>>> 3ac37c29
-	}())
-});
-
-export var EPSG900913 = Util.extend({}, EPSG3857, {
-	code: 'EPSG:900913'
-});
+import {Earth} from './CRS.Earth';
+import {SphericalMercator} from '../projection/Projection.SphericalMercator';
+import {toTransformation} from '../../geometry/Transformation';
+import * as Util from '../../core/Util';
+
+/*
+ * @namespace CRS
+ * @crs L.CRS.EPSG3857
+ *
+ * The most common CRS for online maps, used by almost all free and commercial
+ * tile providers. Uses Spherical Mercator projection. Set in by default in
+ * Map's `crs` option.
+ */
+
+export var EPSG3857 = Util.extend({}, Earth, {
+	code: 'EPSG:3857',
+	projection: SphericalMercator,
+
+	transformation: (function () {
+		var scale = 0.5 / (Math.PI * SphericalMercator.R);
+		return toTransformation(scale, 0.5, -scale, 0.5);
+	}())
+});
+
+export var EPSG900913 = Util.extend({}, EPSG3857, {
+	code: 'EPSG:900913'
+});