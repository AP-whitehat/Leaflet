import {CRS} from './CRS';
import {LonLat} from '../projection/Projection.LonLat';
import {Transformation} from '../../geometry/Transformation';
import * as Util from '../../core/Util';

/*
 * @namespace CRS
 * @crs L.CRS.Simple
 *
 * A simple CRS that maps longitude and latitude into `x` and `y` directly.
 * May be used for maps of flat surfaces (e.g. game maps). Note that the `y`
 * axis should still be inverted (going from bottom to top). `distance()` returns
 * simple euclidean distance.
 */

<<<<<<< HEAD
export var Simple = Util.extend({}, CRS, {
	projection: LonLat,
	transformation: new Transformation(1, 0, -1, 0),
=======
L.CRS.Simple = L.extend({}, L.CRS, {
	projection: L.Projection.LonLat,
	transformation: L.transformation(1, 0, -1, 0),
>>>>>>> 3ac37c29

	scale: function (zoom) {
		return Math.pow(2, zoom);
	},

	zoom: function (scale) {
		return Math.log(scale) / Math.LN2;
	},

	distance: function (latlng1, latlng2) {
		var dx = latlng2.lng - latlng1.lng,
		    dy = latlng2.lat - latlng1.lat;

		return Math.sqrt(dx * dx + dy * dy);
	},

	infinite: true
});<|MERGE_RESOLUTION|>--- conflicted
+++ resolved
@@ -1,6 +1,6 @@
 import {CRS} from './CRS';
 import {LonLat} from '../projection/Projection.LonLat';
-import {Transformation} from '../../geometry/Transformation';
+import {toTransformation} from '../../geometry/Transformation';
 import * as Util from '../../core/Util';
 
 /*
@@ -13,15 +13,9 @@
  * simple euclidean distance.
  */
 
-<<<<<<< HEAD
 export var Simple = Util.extend({}, CRS, {
 	projection: LonLat,
-	transformation: new Transformation(1, 0, -1, 0),
-=======
-L.CRS.Simple = L.extend({}, L.CRS, {
-	projection: L.Projection.LonLat,
-	transformation: L.transformation(1, 0, -1, 0),
->>>>>>> 3ac37c29
+	transformation: toTransformation(1, 0, -1, 0),
 
 	scale: function (zoom) {
 		return Math.pow(2, zoom);
