--- conflicted
+++ resolved
@@ -19,17 +19,10 @@
 // DomEvent.DoubleTap needs to know about this
 export var _pointersCount = 0;
 
-<<<<<<< HEAD
-	addPointerListener: function (obj, type, handler, id) {
-		if (type === 'touchstart') {
-			this._addPointerStart(obj, handler, id);
-=======
 // Provides a touch events wrapper for (ms)pointer events.
 // ref http://www.w3.org/TR/pointerevents/ https://www.w3.org/Bugs/Public/show_bug.cgi?id=22890
 
 export function addPointerListener(obj, type, handler, id) {
->>>>>>> 5603a87c
-
 	if (type === 'touchstart') {
 		_addPointerStart(obj, handler, id);
 
