import {Point} from '../geometry/Point';
import * as Util from '../core/Util';
import * as Browser from '../core/Browser';
import {addPointerListener, removePointerListener} from './DomEvent.Pointer';
import {addDoubleTapListener, removeDoubleTapListener} from './DomEvent.DoubleTap';

/*
 * @namespace DomEvent
 * Utility functions to work with the [DOM events](https://developer.mozilla.org/docs/Web/API/Event), used by Leaflet internally.
 */

// Inspired by John Resig, Dean Edwards and YUI addEvent implementations.

// @function on(el: HTMLElement, types: String, fn: Function, context?: Object): this
// Adds a listener function (`fn`) to a particular DOM event type of the
// element `el`. You can optionally specify the context of the listener
// (object the `this` keyword will point to). You can also pass several
// space-separated types (e.g. `'click dblclick'`).

// @alternative
// @function on(el: HTMLElement, eventMap: Object, context?: Object): this
// Adds a set of type/listener pairs, e.g. `{click: onClick, mousemove: onMouseMove}`
export function on(obj, types, fn, context) {

	if (typeof types === 'object') {
		for (var type in types) {
			addOne(obj, type, types[type], fn);
		}
	} else {
		types = Util.splitWords(types);

		for (var i = 0, len = types.length; i < len; i++) {
			addOne(obj, types[i], fn, context);
		}
	}

	return this;
}

// @function off(el: HTMLElement, types: String, fn: Function, context?: Object): this
// Removes a previously added listener function. If no function is specified,
// it will remove all the listeners of that particular DOM event from the element.
// Note that if you passed a custom context to on, you must pass the same
// context to `off` in order to remove the listener.

// @alternative
// @function off(el: HTMLElement, eventMap: Object, context?: Object): this
// Removes a set of type/listener pairs, e.g. `{click: onClick, mousemove: onMouseMove}`
export function off(obj, types, fn, context) {

	if (typeof types === 'object') {
		for (var type in types) {
			removeOne(obj, type, types[type], fn);
		}
	} else {
		types = Util.splitWords(types);

<<<<<<< HEAD
		return this;
	},

	// @function off(el: HTMLElement, types: String, fn: Function, context?: Object): this
	// Removes a previously added listener function. If no function is specified,
	// it will remove all the listeners of that particular DOM event from the element.
	// Note that if you passed a custom context to on, you must pass the same
	// context to `off` in order to remove the listener.

	// @alternative
	// @function off(el: HTMLElement, eventMap: Object, context?: Object): this
	// Removes a set of type/listener pairs, e.g. `{click: onClick, mousemove: onMouseMove}`

	// @alternative
	// @function off(el: HTMLElement): this
	// Removes all known event listeners
	off: function (obj, types, fn, context) {

		if (typeof types === 'object') {
			for (var type in types) {
				this._off(obj, type, types[type], fn);
			}
		} else if (types) {
			types = L.Util.splitWords(types);

			for (var i = 0, len = types.length; i < len; i++) {
				this._off(obj, types[i], fn, context);
			}
		} else {
			for (var j in obj[eventsKey]) {
				this._off(obj, j, obj[eventsKey][j]);
			}
			delete obj[eventsKey];
		}
=======
		for (var i = 0, len = types.length; i < len; i++) {
			removeOne(obj, types[i], fn, context);
		}
	}

	return this;
}

var eventsKey = '_leaflet_events';
>>>>>>> 5603a87c

function addOne(obj, type, fn, context) {
	var id = type + Util.stamp(fn) + (context ? '_' + Util.stamp(context) : '');

	if (obj[eventsKey] && obj[eventsKey][id]) { return this; }

	var handler = function (e) {
		return fn.call(context || obj, e || window.event);
	};

	var originalHandler = handler;

	if (Browser.pointer && type.indexOf('touch') === 0) {
		// Needs DomEvent.Pointer.js
		addPointerListener(obj, type, handler, id);

	} else if (Browser.touch && (type === 'dblclick') && addDoubleTapListener &&
	           !(Browser.pointer && Browser.chrome)) {
		// Chrome >55 does not need the synthetic dblclicks from addDoubleTapListener
		// See #5180
		addDoubleTapListener(obj, handler, id);

	} else if ('addEventListener' in obj) {

		if (type === 'mousewheel') {
			obj.addEventListener('onwheel' in obj ? 'wheel' : 'mousewheel', handler, false);

		} else if ((type === 'mouseenter') || (type === 'mouseleave')) {
			handler = function (e) {
				e = e || window.event;
				if (isExternalTarget(obj, e)) {
					originalHandler(e);
				}
			};
			obj.addEventListener(type === 'mouseenter' ? 'mouseover' : 'mouseout', handler, false);

		} else {
			if (type === 'click' && Browser.android) {
				handler = function (e) {
					filterClick(e, originalHandler);
				};
			}
			obj.addEventListener(type, handler, false);
		}

	} else if ('attachEvent' in obj) {
		obj.attachEvent('on' + type, handler);
	}

	obj[eventsKey] = obj[eventsKey] || {};
	obj[eventsKey][id] = handler;
}

function removeOne(obj, type, fn, context) {

	var id = type + Util.stamp(fn) + (context ? '_' + Util.stamp(context) : ''),
	    handler = obj[eventsKey] && obj[eventsKey][id];

	if (!handler) { return this; }

	if (Browser.pointer && type.indexOf('touch') === 0) {
		removePointerListener(obj, type, id);

	} else if (Browser.touch && (type === 'dblclick') && removeDoubleTapListener) {
		removeDoubleTapListener(obj, id);

	} else if ('removeEventListener' in obj) {

		if (type === 'mousewheel') {
			obj.removeEventListener('onwheel' in obj ? 'wheel' : 'mousewheel', handler, false);

		} else {
			obj.removeEventListener(
				type === 'mouseenter' ? 'mouseover' :
				type === 'mouseleave' ? 'mouseout' : type, handler, false);
		}

	} else if ('detachEvent' in obj) {
		obj.detachEvent('on' + type, handler);
	}

	obj[eventsKey][id] = null;
}

// @function stopPropagation(ev: DOMEvent): this
// Stop the given event from propagation to parent elements. Used inside the listener functions:
// ```js
// L.DomEvent.on(div, 'click', function (ev) {
// 	L.DomEvent.stopPropagation(ev);
// });
// ```
export function stopPropagation(e) {

	if (e.stopPropagation) {
		e.stopPropagation();
	} else if (e.originalEvent) {  // In case of Leaflet event.
		e.originalEvent._stopped = true;
	} else {
		e.cancelBubble = true;
	}
	skipped(e);

	return this;
}

// @function disableScrollPropagation(el: HTMLElement): this
// Adds `stopPropagation` to the element's `'mousewheel'` events (plus browser variants).
export function disableScrollPropagation(el) {
	return addOne(el, 'mousewheel', stopPropagation);
}

// @function disableClickPropagation(el: HTMLElement): this
// Adds `stopPropagation` to the element's `'click'`, `'doubleclick'`,
// `'mousedown'` and `'touchstart'` events (plus browser variants).
export function disableClickPropagation(el) {
	on(el, 'mousedown touchstart dblclick', stopPropagation);
	addOne(el, 'click', fakeStop);
	return this;
}

// @function preventDefault(ev: DOMEvent): this
// Prevents the default action of the DOM Event `ev` from happening (such as
// following a link in the href of the a element, or doing a POST request
// with page reload when a `<form>` is submitted).
// Use it inside listener functions.
export function preventDefault(e) {
	if (e.preventDefault) {
		e.preventDefault();
	} else {
		e.returnValue = false;
	}
	return this;
}

// @function stop(ev): this
// Does `stopPropagation` and `preventDefault` at the same time.
export function stop(e) {
	preventDefault(e);
	stopPropagation(e);
	return this;
}

// @function getMousePosition(ev: DOMEvent, container?: HTMLElement): Point
// Gets normalized mouse position from a DOM event relative to the
// `container` or to the whole page if not specified.
export function getMousePosition(e, container) {
	if (!container) {
		return new Point(e.clientX, e.clientY);
	}

	var rect = container.getBoundingClientRect();

	return new Point(
		e.clientX - rect.left - container.clientLeft,
		e.clientY - rect.top - container.clientTop);
}

// Chrome on Win scrolls double the pixels as in other platforms (see #4538),
// and Firefox scrolls device pixels, not CSS pixels
var wheelPxFactor =
	(Browser.win && Browser.chrome) ? 2 :
	Browser.gecko ? window.devicePixelRatio : 1;

// @function getWheelDelta(ev: DOMEvent): Number
// Gets normalized wheel delta from a mousewheel DOM event, in vertical
// pixels scrolled (negative if scrolling down).
// Events from pointing devices without precise scrolling are mapped to
// a best guess of 60 pixels.
export function getWheelDelta(e) {
	return (Browser.edge) ? e.wheelDeltaY / 2 : // Don't trust window-geometry-based delta
	       (e.deltaY && e.deltaMode === 0) ? -e.deltaY / wheelPxFactor : // Pixels
	       (e.deltaY && e.deltaMode === 1) ? -e.deltaY * 20 : // Lines
	       (e.deltaY && e.deltaMode === 2) ? -e.deltaY * 60 : // Pages
	       (e.deltaX || e.deltaZ) ? 0 :	// Skip horizontal/depth wheel events
	       e.wheelDelta ? (e.wheelDeltaY || e.wheelDelta) / 2 : // Legacy IE pixels
	       (e.detail && Math.abs(e.detail) < 32765) ? -e.detail * 20 : // Legacy Moz lines
	       e.detail ? e.detail / -32765 * 60 : // Legacy Moz pages
	       0;
}

var skipEvents = {};

export function fakeStop(e) {
	// fakes stopPropagation by setting a special event flag, checked/reset with skipped(e)
	skipEvents[e.type] = true;
}

export function skipped(e) {
	var events = skipEvents[e.type];
	// reset when checking, as it's only used in map container and propagates outside of the map
	skipEvents[e.type] = false;
	return events;
}

// check if element really left/entered the event target (for mouseenter/mouseleave)
export function isExternalTarget(el, e) {

	var related = e.relatedTarget;

	if (!related) { return true; }

	try {
		while (related && (related !== el)) {
			related = related.parentNode;
		}
	} catch (err) {
		return false;
	}
	return (related !== el);
}

var lastClick;

// this is a horrible workaround for a bug in Android where a single touch triggers two click events
function filterClick(e, handler) {
	var timeStamp = (e.timeStamp || (e.originalEvent && e.originalEvent.timeStamp)),
	    elapsed = lastClick && (timeStamp - lastClick);

	// are they closer together than 500ms yet more than 100ms?
	// Android typically triggers them ~300ms apart while multiple listeners
	// on the same event should be triggered far faster;
	// or check if click is simulated on the element, and if it is, reject any non-simulated events

	if ((elapsed && elapsed > 100 && elapsed < 500) || (e.target._simulatedClick && !e._simulated)) {
		stop(e);
		return;
	}
	lastClick = timeStamp;

	handler(e);
}

// @function addListener(…): this
// Alias to [`L.DomEvent.on`](#domevent-on)
export {on as addListener};

// @function removeListener(…): this
// Alias to [`L.DomEvent.off`](#domevent-off)
export {off as removeListener};
<|MERGE_RESOLUTION|>--- conflicted
+++ resolved
@@ -1,342 +1,312 @@
-import {Point} from '../geometry/Point';
-import * as Util from '../core/Util';
-import * as Browser from '../core/Browser';
-import {addPointerListener, removePointerListener} from './DomEvent.Pointer';
-import {addDoubleTapListener, removeDoubleTapListener} from './DomEvent.DoubleTap';
-
-/*
- * @namespace DomEvent
- * Utility functions to work with the [DOM events](https://developer.mozilla.org/docs/Web/API/Event), used by Leaflet internally.
- */
-
-// Inspired by John Resig, Dean Edwards and YUI addEvent implementations.
-
-// @function on(el: HTMLElement, types: String, fn: Function, context?: Object): this
-// Adds a listener function (`fn`) to a particular DOM event type of the
-// element `el`. You can optionally specify the context of the listener
-// (object the `this` keyword will point to). You can also pass several
-// space-separated types (e.g. `'click dblclick'`).
-
-// @alternative
-// @function on(el: HTMLElement, eventMap: Object, context?: Object): this
-// Adds a set of type/listener pairs, e.g. `{click: onClick, mousemove: onMouseMove}`
-export function on(obj, types, fn, context) {
-
-	if (typeof types === 'object') {
-		for (var type in types) {
-			addOne(obj, type, types[type], fn);
-		}
-	} else {
-		types = Util.splitWords(types);
-
-		for (var i = 0, len = types.length; i < len; i++) {
-			addOne(obj, types[i], fn, context);
-		}
-	}
-
-	return this;
-}
-
-// @function off(el: HTMLElement, types: String, fn: Function, context?: Object): this
-// Removes a previously added listener function. If no function is specified,
-// it will remove all the listeners of that particular DOM event from the element.
-// Note that if you passed a custom context to on, you must pass the same
-// context to `off` in order to remove the listener.
-
-// @alternative
-// @function off(el: HTMLElement, eventMap: Object, context?: Object): this
-// Removes a set of type/listener pairs, e.g. `{click: onClick, mousemove: onMouseMove}`
-export function off(obj, types, fn, context) {
-
-	if (typeof types === 'object') {
-		for (var type in types) {
-			removeOne(obj, type, types[type], fn);
-		}
-	} else {
-		types = Util.splitWords(types);
-
-<<<<<<< HEAD
-		return this;
-	},
-
-	// @function off(el: HTMLElement, types: String, fn: Function, context?: Object): this
-	// Removes a previously added listener function. If no function is specified,
-	// it will remove all the listeners of that particular DOM event from the element.
-	// Note that if you passed a custom context to on, you must pass the same
-	// context to `off` in order to remove the listener.
-
-	// @alternative
-	// @function off(el: HTMLElement, eventMap: Object, context?: Object): this
-	// Removes a set of type/listener pairs, e.g. `{click: onClick, mousemove: onMouseMove}`
-
-	// @alternative
-	// @function off(el: HTMLElement): this
-	// Removes all known event listeners
-	off: function (obj, types, fn, context) {
-
-		if (typeof types === 'object') {
-			for (var type in types) {
-				this._off(obj, type, types[type], fn);
-			}
-		} else if (types) {
-			types = L.Util.splitWords(types);
-
-			for (var i = 0, len = types.length; i < len; i++) {
-				this._off(obj, types[i], fn, context);
-			}
-		} else {
-			for (var j in obj[eventsKey]) {
-				this._off(obj, j, obj[eventsKey][j]);
-			}
-			delete obj[eventsKey];
-		}
-=======
-		for (var i = 0, len = types.length; i < len; i++) {
-			removeOne(obj, types[i], fn, context);
-		}
-	}
-
-	return this;
-}
-
-var eventsKey = '_leaflet_events';
->>>>>>> 5603a87c
-
-function addOne(obj, type, fn, context) {
-	var id = type + Util.stamp(fn) + (context ? '_' + Util.stamp(context) : '');
-
-	if (obj[eventsKey] && obj[eventsKey][id]) { return this; }
-
-	var handler = function (e) {
-		return fn.call(context || obj, e || window.event);
-	};
-
-	var originalHandler = handler;
-
-	if (Browser.pointer && type.indexOf('touch') === 0) {
-		// Needs DomEvent.Pointer.js
-		addPointerListener(obj, type, handler, id);
-
-	} else if (Browser.touch && (type === 'dblclick') && addDoubleTapListener &&
-	           !(Browser.pointer && Browser.chrome)) {
-		// Chrome >55 does not need the synthetic dblclicks from addDoubleTapListener
-		// See #5180
-		addDoubleTapListener(obj, handler, id);
-
-	} else if ('addEventListener' in obj) {
-
-		if (type === 'mousewheel') {
-			obj.addEventListener('onwheel' in obj ? 'wheel' : 'mousewheel', handler, false);
-
-		} else if ((type === 'mouseenter') || (type === 'mouseleave')) {
-			handler = function (e) {
-				e = e || window.event;
-				if (isExternalTarget(obj, e)) {
-					originalHandler(e);
-				}
-			};
-			obj.addEventListener(type === 'mouseenter' ? 'mouseover' : 'mouseout', handler, false);
-
-		} else {
-			if (type === 'click' && Browser.android) {
-				handler = function (e) {
-					filterClick(e, originalHandler);
-				};
-			}
-			obj.addEventListener(type, handler, false);
-		}
-
-	} else if ('attachEvent' in obj) {
-		obj.attachEvent('on' + type, handler);
-	}
-
-	obj[eventsKey] = obj[eventsKey] || {};
-	obj[eventsKey][id] = handler;
-}
-
-function removeOne(obj, type, fn, context) {
-
-	var id = type + Util.stamp(fn) + (context ? '_' + Util.stamp(context) : ''),
-	    handler = obj[eventsKey] && obj[eventsKey][id];
-
-	if (!handler) { return this; }
-
-	if (Browser.pointer && type.indexOf('touch') === 0) {
-		removePointerListener(obj, type, id);
-
-	} else if (Browser.touch && (type === 'dblclick') && removeDoubleTapListener) {
-		removeDoubleTapListener(obj, id);
-
-	} else if ('removeEventListener' in obj) {
-
-		if (type === 'mousewheel') {
-			obj.removeEventListener('onwheel' in obj ? 'wheel' : 'mousewheel', handler, false);
-
-		} else {
-			obj.removeEventListener(
-				type === 'mouseenter' ? 'mouseover' :
-				type === 'mouseleave' ? 'mouseout' : type, handler, false);
-		}
-
-	} else if ('detachEvent' in obj) {
-		obj.detachEvent('on' + type, handler);
-	}
-
-	obj[eventsKey][id] = null;
-}
-
-// @function stopPropagation(ev: DOMEvent): this
-// Stop the given event from propagation to parent elements. Used inside the listener functions:
-// ```js
-// L.DomEvent.on(div, 'click', function (ev) {
-// 	L.DomEvent.stopPropagation(ev);
-// });
-// ```
-export function stopPropagation(e) {
-
-	if (e.stopPropagation) {
-		e.stopPropagation();
-	} else if (e.originalEvent) {  // In case of Leaflet event.
-		e.originalEvent._stopped = true;
-	} else {
-		e.cancelBubble = true;
-	}
-	skipped(e);
-
-	return this;
-}
-
-// @function disableScrollPropagation(el: HTMLElement): this
-// Adds `stopPropagation` to the element's `'mousewheel'` events (plus browser variants).
-export function disableScrollPropagation(el) {
-	return addOne(el, 'mousewheel', stopPropagation);
-}
-
-// @function disableClickPropagation(el: HTMLElement): this
-// Adds `stopPropagation` to the element's `'click'`, `'doubleclick'`,
-// `'mousedown'` and `'touchstart'` events (plus browser variants).
-export function disableClickPropagation(el) {
-	on(el, 'mousedown touchstart dblclick', stopPropagation);
-	addOne(el, 'click', fakeStop);
-	return this;
-}
-
-// @function preventDefault(ev: DOMEvent): this
-// Prevents the default action of the DOM Event `ev` from happening (such as
-// following a link in the href of the a element, or doing a POST request
-// with page reload when a `<form>` is submitted).
-// Use it inside listener functions.
-export function preventDefault(e) {
-	if (e.preventDefault) {
-		e.preventDefault();
-	} else {
-		e.returnValue = false;
-	}
-	return this;
-}
-
-// @function stop(ev): this
-// Does `stopPropagation` and `preventDefault` at the same time.
-export function stop(e) {
-	preventDefault(e);
-	stopPropagation(e);
-	return this;
-}
-
-// @function getMousePosition(ev: DOMEvent, container?: HTMLElement): Point
-// Gets normalized mouse position from a DOM event relative to the
-// `container` or to the whole page if not specified.
-export function getMousePosition(e, container) {
-	if (!container) {
-		return new Point(e.clientX, e.clientY);
-	}
-
-	var rect = container.getBoundingClientRect();
-
-	return new Point(
-		e.clientX - rect.left - container.clientLeft,
-		e.clientY - rect.top - container.clientTop);
-}
-
-// Chrome on Win scrolls double the pixels as in other platforms (see #4538),
-// and Firefox scrolls device pixels, not CSS pixels
-var wheelPxFactor =
-	(Browser.win && Browser.chrome) ? 2 :
-	Browser.gecko ? window.devicePixelRatio : 1;
-
-// @function getWheelDelta(ev: DOMEvent): Number
-// Gets normalized wheel delta from a mousewheel DOM event, in vertical
-// pixels scrolled (negative if scrolling down).
-// Events from pointing devices without precise scrolling are mapped to
-// a best guess of 60 pixels.
-export function getWheelDelta(e) {
-	return (Browser.edge) ? e.wheelDeltaY / 2 : // Don't trust window-geometry-based delta
-	       (e.deltaY && e.deltaMode === 0) ? -e.deltaY / wheelPxFactor : // Pixels
-	       (e.deltaY && e.deltaMode === 1) ? -e.deltaY * 20 : // Lines
-	       (e.deltaY && e.deltaMode === 2) ? -e.deltaY * 60 : // Pages
-	       (e.deltaX || e.deltaZ) ? 0 :	// Skip horizontal/depth wheel events
-	       e.wheelDelta ? (e.wheelDeltaY || e.wheelDelta) / 2 : // Legacy IE pixels
-	       (e.detail && Math.abs(e.detail) < 32765) ? -e.detail * 20 : // Legacy Moz lines
-	       e.detail ? e.detail / -32765 * 60 : // Legacy Moz pages
-	       0;
-}
-
-var skipEvents = {};
-
-export function fakeStop(e) {
-	// fakes stopPropagation by setting a special event flag, checked/reset with skipped(e)
-	skipEvents[e.type] = true;
-}
-
-export function skipped(e) {
-	var events = skipEvents[e.type];
-	// reset when checking, as it's only used in map container and propagates outside of the map
-	skipEvents[e.type] = false;
-	return events;
-}
-
-// check if element really left/entered the event target (for mouseenter/mouseleave)
-export function isExternalTarget(el, e) {
-
-	var related = e.relatedTarget;
-
-	if (!related) { return true; }
-
-	try {
-		while (related && (related !== el)) {
-			related = related.parentNode;
-		}
-	} catch (err) {
-		return false;
-	}
-	return (related !== el);
-}
-
-var lastClick;
-
-// this is a horrible workaround for a bug in Android where a single touch triggers two click events
-function filterClick(e, handler) {
-	var timeStamp = (e.timeStamp || (e.originalEvent && e.originalEvent.timeStamp)),
-	    elapsed = lastClick && (timeStamp - lastClick);
-
-	// are they closer together than 500ms yet more than 100ms?
-	// Android typically triggers them ~300ms apart while multiple listeners
-	// on the same event should be triggered far faster;
-	// or check if click is simulated on the element, and if it is, reject any non-simulated events
-
-	if ((elapsed && elapsed > 100 && elapsed < 500) || (e.target._simulatedClick && !e._simulated)) {
-		stop(e);
-		return;
-	}
-	lastClick = timeStamp;
-
-	handler(e);
-}
-
-// @function addListener(…): this
-// Alias to [`L.DomEvent.on`](#domevent-on)
-export {on as addListener};
-
-// @function removeListener(…): this
-// Alias to [`L.DomEvent.off`](#domevent-off)
-export {off as removeListener};
+import {Point} from '../geometry/Point';
+import * as Util from '../core/Util';
+import * as Browser from '../core/Browser';
+import {addPointerListener, removePointerListener} from './DomEvent.Pointer';
+import {addDoubleTapListener, removeDoubleTapListener} from './DomEvent.DoubleTap';
+
+/*
+ * @namespace DomEvent
+ * Utility functions to work with the [DOM events](https://developer.mozilla.org/docs/Web/API/Event), used by Leaflet internally.
+ */
+
+// Inspired by John Resig, Dean Edwards and YUI addEvent implementations.
+
+// @function on(el: HTMLElement, types: String, fn: Function, context?: Object): this
+// Adds a listener function (`fn`) to a particular DOM event type of the
+// element `el`. You can optionally specify the context of the listener
+// (object the `this` keyword will point to). You can also pass several
+// space-separated types (e.g. `'click dblclick'`).
+
+// @alternative
+// @function on(el: HTMLElement, eventMap: Object, context?: Object): this
+// Adds a set of type/listener pairs, e.g. `{click: onClick, mousemove: onMouseMove}`
+export function on(obj, types, fn, context) {
+
+	if (typeof types === 'object') {
+		for (var type in types) {
+			addOne(obj, type, types[type], fn);
+		}
+	} else {
+		types = Util.splitWords(types);
+
+		for (var i = 0, len = types.length; i < len; i++) {
+			addOne(obj, types[i], fn, context);
+		}
+	}
+
+	return this;
+}
+
+// @function off(el: HTMLElement, types: String, fn: Function, context?: Object): this
+// Removes a previously added listener function. If no function is specified,
+// it will remove all the listeners of that particular DOM event from the element.
+// Note that if you passed a custom context to on, you must pass the same
+// context to `off` in order to remove the listener.
+
+// @alternative
+// @function off(el: HTMLElement, eventMap: Object, context?: Object): this
+// Removes a set of type/listener pairs, e.g. `{click: onClick, mousemove: onMouseMove}`
+
+
+// @alternative
+// @function off(el: HTMLElement): this
+// Removes all known event listeners
+export function off(obj, types, fn, context) {
+
+	if (typeof types === 'object') {
+		for (var type in types) {
+			removeOne(obj, type, types[type], fn);
+		}
+	} else {
+		types = Util.splitWords(types);
+
+    for (var i = 0, len = types.length; i < len; i++) {
+      removeOne(obj, types[i], fn, context);
+    }
+  } else {
+    for (var j in obj[eventsKey]) {
+      removeOne(obj, j, obj[eventsKey][j]);
+    }
+    delete obj[eventsKey];
+  }
+
+var eventsKey = '_leaflet_events';
+
+function addOne(obj, type, fn, context) {
+	var id = type + Util.stamp(fn) + (context ? '_' + Util.stamp(context) : '');
+
+	if (obj[eventsKey] && obj[eventsKey][id]) { return this; }
+
+	var handler = function (e) {
+		return fn.call(context || obj, e || window.event);
+	};
+
+	var originalHandler = handler;
+
+	if (Browser.pointer && type.indexOf('touch') === 0) {
+		// Needs DomEvent.Pointer.js
+		addPointerListener(obj, type, handler, id);
+
+	} else if (Browser.touch && (type === 'dblclick') && addDoubleTapListener &&
+	           !(Browser.pointer && Browser.chrome)) {
+		// Chrome >55 does not need the synthetic dblclicks from addDoubleTapListener
+		// See #5180
+		addDoubleTapListener(obj, handler, id);
+
+	} else if ('addEventListener' in obj) {
+
+		if (type === 'mousewheel') {
+			obj.addEventListener('onwheel' in obj ? 'wheel' : 'mousewheel', handler, false);
+
+		} else if ((type === 'mouseenter') || (type === 'mouseleave')) {
+			handler = function (e) {
+				e = e || window.event;
+				if (isExternalTarget(obj, e)) {
+					originalHandler(e);
+				}
+			};
+			obj.addEventListener(type === 'mouseenter' ? 'mouseover' : 'mouseout', handler, false);
+
+		} else {
+			if (type === 'click' && Browser.android) {
+				handler = function (e) {
+					filterClick(e, originalHandler);
+				};
+			}
+			obj.addEventListener(type, handler, false);
+		}
+
+	} else if ('attachEvent' in obj) {
+		obj.attachEvent('on' + type, handler);
+	}
+
+	obj[eventsKey] = obj[eventsKey] || {};
+	obj[eventsKey][id] = handler;
+}
+
+function removeOne(obj, type, fn, context) {
+
+	var id = type + Util.stamp(fn) + (context ? '_' + Util.stamp(context) : ''),
+	    handler = obj[eventsKey] && obj[eventsKey][id];
+
+	if (!handler) { return this; }
+
+	if (Browser.pointer && type.indexOf('touch') === 0) {
+		removePointerListener(obj, type, id);
+
+	} else if (Browser.touch && (type === 'dblclick') && removeDoubleTapListener) {
+		removeDoubleTapListener(obj, id);
+
+	} else if ('removeEventListener' in obj) {
+
+		if (type === 'mousewheel') {
+			obj.removeEventListener('onwheel' in obj ? 'wheel' : 'mousewheel', handler, false);
+
+		} else {
+			obj.removeEventListener(
+				type === 'mouseenter' ? 'mouseover' :
+				type === 'mouseleave' ? 'mouseout' : type, handler, false);
+		}
+
+	} else if ('detachEvent' in obj) {
+		obj.detachEvent('on' + type, handler);
+	}
+
+	obj[eventsKey][id] = null;
+}
+
+// @function stopPropagation(ev: DOMEvent): this
+// Stop the given event from propagation to parent elements. Used inside the listener functions:
+// ```js
+// L.DomEvent.on(div, 'click', function (ev) {
+// 	L.DomEvent.stopPropagation(ev);
+// });
+// ```
+export function stopPropagation(e) {
+
+	if (e.stopPropagation) {
+		e.stopPropagation();
+	} else if (e.originalEvent) {  // In case of Leaflet event.
+		e.originalEvent._stopped = true;
+	} else {
+		e.cancelBubble = true;
+	}
+	skipped(e);
+
+	return this;
+}
+
+// @function disableScrollPropagation(el: HTMLElement): this
+// Adds `stopPropagation` to the element's `'mousewheel'` events (plus browser variants).
+export function disableScrollPropagation(el) {
+	return addOne(el, 'mousewheel', stopPropagation);
+}
+
+// @function disableClickPropagation(el: HTMLElement): this
+// Adds `stopPropagation` to the element's `'click'`, `'doubleclick'`,
+// `'mousedown'` and `'touchstart'` events (plus browser variants).
+export function disableClickPropagation(el) {
+	on(el, 'mousedown touchstart dblclick', stopPropagation);
+	addOne(el, 'click', fakeStop);
+	return this;
+}
+
+// @function preventDefault(ev: DOMEvent): this
+// Prevents the default action of the DOM Event `ev` from happening (such as
+// following a link in the href of the a element, or doing a POST request
+// with page reload when a `<form>` is submitted).
+// Use it inside listener functions.
+export function preventDefault(e) {
+	if (e.preventDefault) {
+		e.preventDefault();
+	} else {
+		e.returnValue = false;
+	}
+	return this;
+}
+
+// @function stop(ev): this
+// Does `stopPropagation` and `preventDefault` at the same time.
+export function stop(e) {
+	preventDefault(e);
+	stopPropagation(e);
+	return this;
+}
+
+// @function getMousePosition(ev: DOMEvent, container?: HTMLElement): Point
+// Gets normalized mouse position from a DOM event relative to the
+// `container` or to the whole page if not specified.
+export function getMousePosition(e, container) {
+	if (!container) {
+		return new Point(e.clientX, e.clientY);
+	}
+
+	var rect = container.getBoundingClientRect();
+
+	return new Point(
+		e.clientX - rect.left - container.clientLeft,
+		e.clientY - rect.top - container.clientTop);
+}
+
+// Chrome on Win scrolls double the pixels as in other platforms (see #4538),
+// and Firefox scrolls device pixels, not CSS pixels
+var wheelPxFactor =
+	(Browser.win && Browser.chrome) ? 2 :
+	Browser.gecko ? window.devicePixelRatio : 1;
+
+// @function getWheelDelta(ev: DOMEvent): Number
+// Gets normalized wheel delta from a mousewheel DOM event, in vertical
+// pixels scrolled (negative if scrolling down).
+// Events from pointing devices without precise scrolling are mapped to
+// a best guess of 60 pixels.
+export function getWheelDelta(e) {
+	return (Browser.edge) ? e.wheelDeltaY / 2 : // Don't trust window-geometry-based delta
+	       (e.deltaY && e.deltaMode === 0) ? -e.deltaY / wheelPxFactor : // Pixels
+	       (e.deltaY && e.deltaMode === 1) ? -e.deltaY * 20 : // Lines
+	       (e.deltaY && e.deltaMode === 2) ? -e.deltaY * 60 : // Pages
+	       (e.deltaX || e.deltaZ) ? 0 :	// Skip horizontal/depth wheel events
+	       e.wheelDelta ? (e.wheelDeltaY || e.wheelDelta) / 2 : // Legacy IE pixels
+	       (e.detail && Math.abs(e.detail) < 32765) ? -e.detail * 20 : // Legacy Moz lines
+	       e.detail ? e.detail / -32765 * 60 : // Legacy Moz pages
+	       0;
+}
+
+var skipEvents = {};
+
+export function fakeStop(e) {
+	// fakes stopPropagation by setting a special event flag, checked/reset with skipped(e)
+	skipEvents[e.type] = true;
+}
+
+export function skipped(e) {
+	var events = skipEvents[e.type];
+	// reset when checking, as it's only used in map container and propagates outside of the map
+	skipEvents[e.type] = false;
+	return events;
+}
+
+// check if element really left/entered the event target (for mouseenter/mouseleave)
+export function isExternalTarget(el, e) {
+
+	var related = e.relatedTarget;
+
+	if (!related) { return true; }
+
+	try {
+		while (related && (related !== el)) {
+			related = related.parentNode;
+		}
+	} catch (err) {
+		return false;
+	}
+	return (related !== el);
+}
+
+var lastClick;
+
+// this is a horrible workaround for a bug in Android where a single touch triggers two click events
+function filterClick(e, handler) {
+	var timeStamp = (e.timeStamp || (e.originalEvent && e.originalEvent.timeStamp)),
+	    elapsed = lastClick && (timeStamp - lastClick);
+
+	// are they closer together than 500ms yet more than 100ms?
+	// Android typically triggers them ~300ms apart while multiple listeners
+	// on the same event should be triggered far faster;
+	// or check if click is simulated on the element, and if it is, reject any non-simulated events
+
+	if ((elapsed && elapsed > 100 && elapsed < 500) || (e.target._simulatedClick && !e._simulated)) {
+		stop(e);
+		return;
+	}
+	lastClick = timeStamp;
+
+	handler(e);
+}
+
+// @function addListener(…): this
+// Alias to [`L.DomEvent.on`](#domevent-on)
+export {on as addListener};
+
+// @function removeListener(…): this
+// Alias to [`L.DomEvent.off`](#domevent-off)
+export {off as removeListener};