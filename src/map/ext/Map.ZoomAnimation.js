--- conflicted
+++ resolved
@@ -1,90 +1,86 @@
-L.Map.include(!(L.Transition && L.Transition.implemented()) ? {} : {
-	_zoomToIfCenterInView: function(center, zoom, centerOffset) {
-
-		if (this._animatingZoom) {
-			return true;
-		}
-		
-		if (!L.Transition.NATIVE) { return false; }
-		
-		var zoomDelta = zoom - this._zoom,
-			scale = Math.pow(2, zoomDelta),
-			offset = centerOffset.divideBy(1 - 1/scale);
-		
-		//if offset does not exceed half of the view
-		if (!this._offsetIsWithinView(offset, 1)) { return false; }
-		
-		this._prepareTileBg();
-		
-		this._mapPane.className += ' leaflet-animating';
-
-		var mapPaneOffset = L.DomUtil.getPosition(this._mapPane),
-			centerPoint = this.containerPointToLayerPoint(this.getSize().divideBy(2)),
-			origin = centerPoint.add(offset),
-			startTransform = L.DomUtil.getTranslateString(mapPaneOffset);
-	
-		this._runAnimation(center, zoom, scale, startTransform, origin);
-		
-		return true;
-	},
-	
-	
-	_runAnimation: function(center, zoom, scale, startTransform, origin) {
-		this._animatingZoom = true;
-
-		//load tiles in the main tile pane
-		this._resetView(center, zoom);
-		
-		this._tileBg.style[L.DomUtil.TRANSFORM_PROPERTY] = startTransform;
-		
-<<<<<<< HEAD
-		this._tileBg.offsetWidth; //hack to make sure transform is updated before running animation
-=======
-		L.Util.falseFn(this._tileBg.offsetWidth); //hack to make sure transform is updated before running animation
->>>>>>> 44337137
-			
-		var options = {};
-		options[L.DomUtil.TRANSFORM_PROPERTY] = startTransform + ' ' + L.DomUtil.getScaleString(scale, origin);
-		this._tileBg.transition.run(options);
-	},
-	
-	_prepareTileBg: function() {
-		if (!this._tileBg) {
-			this._tileBg = this._createPane('leaflet-tile-pane', this._mapPane);
-			this._tileBg.style.zIndex = 1;
-		}
-
-		var oldTilePane = this._tilePane,
-			newTilePane = this._tileBg;
-		
-		// prepare the background pane to become the main tile pane
-		newTilePane.innerHTML = '';
-		newTilePane.style[L.DomUtil.TRANSFORM_PROPERTY] = '';
-		newTilePane.style.visibility = 'hidden';
-		
-		// tells tile layers to reinitialize their containers
-		newTilePane.empty = true;
-		oldTilePane.empty = false;
-		
-		this._tilePane = this._panes.tilePane = newTilePane;
-		this._tileBg = oldTilePane;
-		
-		if (!this._tileBg.transition) {
-			this._tileBg.transition = new L.Transition(this._tileBg, {duration: 0.25, easing: 'cubic-bezier(0.25,0.1,0.25,0.75)'});
-			this._tileBg.transition.on('end', this._onZoomTransitionEnd, this);
-		}
-	},
-	
-	_onZoomTransitionEnd: function() {
-		this._restoreTileFront();
-		
-		this._mapPane.className = this._mapPane.className.replace(' leaflet-animating', ''); //TODO toggleClass util
-		this._animatingZoom = false;
-	},
-	
-	_restoreTileFront: function() {
-		this._tilePane.style.visibility = '';
-		this._tilePane.style.zIndex = 2;
-		this._tileBg.style.zIndex = 1;
-	}
+L.Map.include(!(L.Transition && L.Transition.implemented()) ? {} : {
+	_zoomToIfCenterInView: function(center, zoom, centerOffset) {
+
+		if (this._animatingZoom) {
+			return true;
+		}
+		
+		if (!L.Transition.NATIVE) { return false; }
+		
+		var zoomDelta = zoom - this._zoom,
+			scale = Math.pow(2, zoomDelta),
+			offset = centerOffset.divideBy(1 - 1/scale);
+		
+		//if offset does not exceed half of the view
+		if (!this._offsetIsWithinView(offset, 1)) { return false; }
+		
+		this._prepareTileBg();
+		
+		this._mapPane.className += ' leaflet-animating';
+
+		var mapPaneOffset = L.DomUtil.getPosition(this._mapPane),
+			centerPoint = this.containerPointToLayerPoint(this.getSize().divideBy(2)),
+			origin = centerPoint.add(offset),
+			startTransform = L.DomUtil.getTranslateString(mapPaneOffset);
+	
+		this._runAnimation(center, zoom, scale, startTransform, origin);
+		
+		return true;
+	},
+	
+	
+	_runAnimation: function(center, zoom, scale, startTransform, origin) {
+		this._animatingZoom = true;
+
+		//load tiles in the main tile pane
+		this._resetView(center, zoom);
+		
+		this._tileBg.style[L.DomUtil.TRANSFORM_PROPERTY] = startTransform;
+		
+		L.Util.falseFn(this._tileBg.offsetWidth); //hack to make sure transform is updated before running animation
+			
+		var options = {};
+		options[L.DomUtil.TRANSFORM_PROPERTY] = startTransform + ' ' + L.DomUtil.getScaleString(scale, origin);
+		this._tileBg.transition.run(options);
+	},
+	
+	_prepareTileBg: function() {
+		if (!this._tileBg) {
+			this._tileBg = this._createPane('leaflet-tile-pane', this._mapPane);
+			this._tileBg.style.zIndex = 1;
+		}
+
+		var oldTilePane = this._tilePane,
+			newTilePane = this._tileBg;
+		
+		// prepare the background pane to become the main tile pane
+		newTilePane.innerHTML = '';
+		newTilePane.style[L.DomUtil.TRANSFORM_PROPERTY] = '';
+		newTilePane.style.visibility = 'hidden';
+		
+		// tells tile layers to reinitialize their containers
+		newTilePane.empty = true;
+		oldTilePane.empty = false;
+		
+		this._tilePane = this._panes.tilePane = newTilePane;
+		this._tileBg = oldTilePane;
+		
+		if (!this._tileBg.transition) {
+			this._tileBg.transition = new L.Transition(this._tileBg, {duration: 0.25, easing: 'cubic-bezier(0.25,0.1,0.25,0.75)'});
+			this._tileBg.transition.on('end', this._onZoomTransitionEnd, this);
+		}
+	},
+	
+	_onZoomTransitionEnd: function() {
+		this._restoreTileFront();
+		
+		this._mapPane.className = this._mapPane.className.replace(' leaflet-animating', ''); //TODO toggleClass util
+		this._animatingZoom = false;
+	},
+	
+	_restoreTileFront: function() {
+		this._tilePane.style.visibility = '';
+		this._tilePane.style.zIndex = 2;
+		this._tileBg.style.zIndex = 1;
+	}
 });