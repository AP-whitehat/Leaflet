--- conflicted
+++ resolved
@@ -37,13 +37,9 @@
 
 		// @option attribution: String = null
 		// String to be shown in the attribution control, describes the layer data, e.g. "© Mapbox".
-<<<<<<< HEAD
 		attribution: null,
 
 		bubblingEvents: true
-=======
-		attribution: null
->>>>>>> 49213551
 	},
 
 	/* @section
