import {Layer} from '../Layer';
import * as DomUtil from '../../dom/DomUtil';
import * as Util from '../../core/Util';
import * as Browser from '../../core/Browser';
import {Bounds} from '../../geometry/Bounds';



/*
 * @class Renderer
 * @inherits Layer
 * @aka L.Renderer
 *
 * Base class for vector renderer implementations (`SVG`, `Canvas`). Handles the
 * DOM container of the renderer, its bounds, and its zoom animation.
 *
 * A `Renderer` works as an implicit layer group for all `Path`s - the renderer
 * itself can be added or removed to the map. All paths use a renderer, which can
 * be implicit (the map will decide the type of renderer and use it automatically)
 * or explicit (using the [`renderer`](#path-renderer) option of the path).
 *
 * Do not use this class directly, use `SVG` and `Canvas` instead.
 *
 * @event update: Event
 * Fired when the renderer updates its bounds, center and zoom, for example when
 * its map has moved
 */

export var Renderer = Layer.extend({

	// @section
	// @aka Renderer options
	options: {
		// @option padding: Number = 0.1
		// How much to extend the clip area around the map view (relative to its size)
		// e.g. 0.1 would be 10% of map view in each direction
		padding: 0.1
	},

	initialize: function (options) {
		Util.setOptions(this, options);
		Util.stamp(this);
		this._layers = this._layers || {};
	},

	onAdd: function () {
		if (!this._container) {
			this._initContainer(); // defined by renderer implementations

			if (this._zoomAnimated) {
				DomUtil.addClass(this._container, 'leaflet-zoom-animated');
			}
		}

		this.getPane().appendChild(this._container);
		this._update();
		this.on('update', this._updatePaths, this);
	},

	onRemove: function () {
<<<<<<< HEAD
=======
		DomUtil.remove(this._container);
>>>>>>> 5603a87c
		this.off('update', this._updatePaths, this);
		this._destroyContainer();
	},

	getEvents: function () {
		var events = {
			viewreset: this._reset,
			zoom: this._onZoom,
			moveend: this._update,
			zoomend: this._onZoomEnd
		};
		if (this._zoomAnimated) {
			events.zoomanim = this._onAnimZoom;
		}
		return events;
	},

	_onAnimZoom: function (ev) {
		this._updateTransform(ev.center, ev.zoom);
	},

	_onZoom: function () {
		this._updateTransform(this._map.getCenter(), this._map.getZoom());
	},

	_updateTransform: function (center, zoom) {
		var scale = this._map.getZoomScale(zoom, this._zoom),
		    position = DomUtil.getPosition(this._container),
		    viewHalf = this._map.getSize().multiplyBy(0.5 + this.options.padding),
		    currentCenterPoint = this._map.project(this._center, zoom),
		    destCenterPoint = this._map.project(center, zoom),
		    centerOffset = destCenterPoint.subtract(currentCenterPoint),

		    topLeftOffset = viewHalf.multiplyBy(-scale).add(position).add(viewHalf).subtract(centerOffset);

		if (Browser.any3d) {
			DomUtil.setTransform(this._container, topLeftOffset, scale);
		} else {
			DomUtil.setPosition(this._container, topLeftOffset);
		}
	},

	_reset: function () {
		this._update();
		this._updateTransform(this._center, this._zoom);

		for (var id in this._layers) {
			this._layers[id]._reset();
		}
	},

	_onZoomEnd: function () {
		for (var id in this._layers) {
			this._layers[id]._project();
		}
	},

	_updatePaths: function () {
		for (var id in this._layers) {
			this._layers[id]._update();
		}
	},

	_update: function () {
		// Update pixel bounds of renderer container (for positioning/sizing/clipping later)
		// Subclasses are responsible of firing the 'update' event.
		var p = this.options.padding,
		    size = this._map.getSize(),
		    min = this._map.containerPointToLayerPoint(size.multiplyBy(-p)).round();

		this._bounds = new Bounds(min, min.add(size.multiplyBy(1 + p * 2)).round());

		this._center = this._map.getCenter();
		this._zoom = this._map.getZoom();
	}
});<|MERGE_RESOLUTION|>--- conflicted
+++ resolved
@@ -58,10 +58,6 @@
 	},
 
 	onRemove: function () {
-<<<<<<< HEAD
-=======
-		DomUtil.remove(this._container);
->>>>>>> 5603a87c
 		this.off('update', this._updatePaths, this);
 		this._destroyContainer();
 	},
